--- conflicted
+++ resolved
@@ -5,11 +5,8 @@
 
 In this codealong we'll build the barest of simple Elixir applications and use Kaffe to connect it to a locally running Kafka server. Later we'll cover a couple of variations to connect a dockerized Kafka server or an umbrella elixir app.
 
-<<<<<<< HEAD
-This post assumes basic knowledge of Elixir and no knowledge of Kafka or Kaffe. Here is the repo with the full project: ElixirKaffeCodealong Codealong
-=======
-This post assumes basic knowledge of Elixir and no knowledge of Kafka or Kaffe. Here is the repo with the full project: [Elixir Kaffe Codealong](https://github.com/meryldakin/elixir_kaffe_codealong)
->>>>>>> fc1190e8
+This post assumes basic knowledge of Elixir and no knowledge of Kafka or Kaffe. Here is the repo with the full project: [Elixir Kaffe Codealong](https://github.com/meryldakin/elixir_kaffe_codealong).
+
 
 ## What is Kafka, briefly?
 Kafka is a messaging system. It does essentially three things:
